--- conflicted
+++ resolved
@@ -72,28 +72,19 @@
 The link will render a dashboard with your current dashboard time range.
 
 **template**: Optionally specify a custom TeX template file.
-<<<<<<< HEAD
  `template=templateName` implies a template file at `templates/templateName.tex`.
  The `templates` directory can be set with a commandline parameter.
+ A sample extended template (enhanced.tex) is provided that utilizes all the reporter features (might require additional LaTeX modules to work).
 
  **apitoken**: Optionally specify a Grafana authentication api token. Use this if you have auth enabled on Grafana. Example:
 
     /api/report/{dashBoardName}&apitoken={tokenstring}
-=======
- _template=templateName_ implies a template file at `templates/templateName.tex`.
- The `templates` directory can be set with a commandline parameter.
- Sample extended template (enhanced.tex) is provided that utilizes all the reporter features (might require additional LaTeX modules to work)   
->>>>>>> beff068a
 
 where `{dashBoardName}` and `{tokenstring}` should be substituted with your desired values.
 
-<<<<<<< HEAD
-## Test
-=======
  **variable**: Allows to pass single variable to Grafana, in standard format compatible with dashboard links (i.e: &var-VariableName=VariableValue)
 
-### Test
->>>>>>> beff068a
+## Test
 
 The unit tests can be run using the go tool:
 
